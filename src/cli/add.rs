--- conflicted
+++ resolved
@@ -10,11 +10,8 @@
 use console::style;
 use indexmap::IndexMap;
 use itertools::Itertools;
-<<<<<<< HEAD
 use rattler::install::Transaction;
-=======
 use miette::{IntoDiagnostic, WrapErr};
->>>>>>> a68abf90
 use rattler_conda_types::{
     version_spec::VersionOperator, MatchSpec, NamelessMatchSpec, Platform, Version, VersionSpec,
 };
@@ -92,12 +89,8 @@
     project: &mut Project,
     specs: Vec<MatchSpec>,
     spec_type: SpecType,
-<<<<<<< HEAD
     no_install: bool,
-) -> anyhow::Result<()> {
-=======
 ) -> miette::Result<()> {
->>>>>>> a68abf90
     // Split the specs into package name and version specifier
     let new_specs = specs
         .into_iter()
